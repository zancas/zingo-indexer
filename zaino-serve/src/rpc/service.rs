--- conflicted
+++ resolved
@@ -44,166 +44,6 @@
     }
 }
 
-<<<<<<< HEAD
-=======
-/// Stream of RawTransactions, output type of get_taddress_txids.
-pub struct RawTransactionStream {
-    inner: ReceiverStream<Result<RawTransaction, tonic::Status>>,
-}
-
-impl RawTransactionStream {
-    /// Returns new instanse of RawTransactionStream.
-    pub fn new(rx: tokio::sync::mpsc::Receiver<Result<RawTransaction, tonic::Status>>) -> Self {
-        RawTransactionStream {
-            inner: ReceiverStream::new(rx),
-        }
-    }
-}
-
-impl futures::Stream for RawTransactionStream {
-    type Item = Result<RawTransaction, tonic::Status>;
-
-    fn poll_next(
-        mut self: std::pin::Pin<&mut Self>,
-        cx: &mut std::task::Context<'_>,
-    ) -> std::task::Poll<Option<Self::Item>> {
-        let poll = std::pin::Pin::new(&mut self.inner).poll_next(cx);
-        match poll {
-            std::task::Poll::Ready(Some(Ok(raw_tx))) => std::task::Poll::Ready(Some(Ok(raw_tx))),
-            std::task::Poll::Ready(Some(Err(e))) => std::task::Poll::Ready(Some(Err(e))),
-            std::task::Poll::Ready(None) => std::task::Poll::Ready(None),
-            std::task::Poll::Pending => std::task::Poll::Pending,
-        }
-    }
-}
-
-/// Stream of RawTransactions, output type of get_taddress_txids.
-pub struct CompactTransactionStream {
-    inner: ReceiverStream<Result<CompactTx, tonic::Status>>,
-}
-
-impl CompactTransactionStream {
-    /// Returns new instanse of RawTransactionStream.
-    pub fn new(rx: tokio::sync::mpsc::Receiver<Result<CompactTx, tonic::Status>>) -> Self {
-        CompactTransactionStream {
-            inner: ReceiverStream::new(rx),
-        }
-    }
-}
-
-impl futures::Stream for CompactTransactionStream {
-    type Item = Result<CompactTx, tonic::Status>;
-
-    fn poll_next(
-        mut self: std::pin::Pin<&mut Self>,
-        cx: &mut std::task::Context<'_>,
-    ) -> std::task::Poll<Option<Self::Item>> {
-        let poll = std::pin::Pin::new(&mut self.inner).poll_next(cx);
-        match poll {
-            std::task::Poll::Ready(Some(Ok(raw_tx))) => std::task::Poll::Ready(Some(Ok(raw_tx))),
-            std::task::Poll::Ready(Some(Err(e))) => std::task::Poll::Ready(Some(Err(e))),
-            std::task::Poll::Ready(None) => std::task::Poll::Ready(None),
-            std::task::Poll::Pending => std::task::Poll::Pending,
-        }
-    }
-}
-
-/// Stream of CompactBlocks, output type of get_block_range.
-pub struct CompactBlockStream {
-    inner: ReceiverStream<Result<CompactBlock, tonic::Status>>,
-}
-
-impl CompactBlockStream {
-    /// Returns new instanse of CompactBlockStream.
-    pub fn new(rx: tokio::sync::mpsc::Receiver<Result<CompactBlock, tonic::Status>>) -> Self {
-        CompactBlockStream {
-            inner: ReceiverStream::new(rx),
-        }
-    }
-}
-
-impl futures::Stream for CompactBlockStream {
-    type Item = Result<CompactBlock, tonic::Status>;
-
-    fn poll_next(
-        mut self: std::pin::Pin<&mut Self>,
-        cx: &mut std::task::Context<'_>,
-    ) -> std::task::Poll<Option<Self::Item>> {
-        let poll = std::pin::Pin::new(&mut self.inner).poll_next(cx);
-        match poll {
-            std::task::Poll::Ready(Some(Ok(raw_tx))) => std::task::Poll::Ready(Some(Ok(raw_tx))),
-            std::task::Poll::Ready(Some(Err(e))) => std::task::Poll::Ready(Some(Err(e))),
-            std::task::Poll::Ready(None) => std::task::Poll::Ready(None),
-            std::task::Poll::Pending => std::task::Poll::Pending,
-        }
-    }
-}
-
-/// Stream of CompactBlocks, output type of get_block_range.
-pub struct UtxoReplyStream {
-    inner: ReceiverStream<Result<GetAddressUtxosReply, tonic::Status>>,
-}
-
-impl UtxoReplyStream {
-    /// Returns new instanse of CompactBlockStream.
-    pub fn new(
-        rx: tokio::sync::mpsc::Receiver<Result<GetAddressUtxosReply, tonic::Status>>,
-    ) -> Self {
-        UtxoReplyStream {
-            inner: ReceiverStream::new(rx),
-        }
-    }
-}
-
-impl futures::Stream for UtxoReplyStream {
-    type Item = Result<GetAddressUtxosReply, tonic::Status>;
-
-    fn poll_next(
-        mut self: std::pin::Pin<&mut Self>,
-        cx: &mut std::task::Context<'_>,
-    ) -> std::task::Poll<Option<Self::Item>> {
-        let poll = std::pin::Pin::new(&mut self.inner).poll_next(cx);
-        match poll {
-            std::task::Poll::Ready(Some(Ok(raw_tx))) => std::task::Poll::Ready(Some(Ok(raw_tx))),
-            std::task::Poll::Ready(Some(Err(e))) => std::task::Poll::Ready(Some(Err(e))),
-            std::task::Poll::Ready(None) => std::task::Poll::Ready(None),
-            std::task::Poll::Pending => std::task::Poll::Pending,
-        }
-    }
-}
-
-/// Stream of CompactBlocks, output type of get_block_range.
-pub struct SubtreeRootReplyStream {
-    inner: ReceiverStream<Result<SubtreeRoot, tonic::Status>>,
-}
-
-impl SubtreeRootReplyStream {
-    /// Returns new instanse of CompactBlockStream.
-    pub fn new(rx: tokio::sync::mpsc::Receiver<Result<SubtreeRoot, tonic::Status>>) -> Self {
-        SubtreeRootReplyStream {
-            inner: ReceiverStream::new(rx),
-        }
-    }
-}
-
-impl futures::Stream for SubtreeRootReplyStream {
-    type Item = Result<SubtreeRoot, tonic::Status>;
-
-    fn poll_next(
-        mut self: std::pin::Pin<&mut Self>,
-        cx: &mut std::task::Context<'_>,
-    ) -> std::task::Poll<Option<Self::Item>> {
-        let poll = std::pin::Pin::new(&mut self.inner).poll_next(cx);
-        match poll {
-            std::task::Poll::Ready(Some(Ok(raw_tx))) => std::task::Poll::Ready(Some(Ok(raw_tx))),
-            std::task::Poll::Ready(Some(Err(e))) => std::task::Poll::Ready(Some(Err(e))),
-            std::task::Poll::Ready(None) => std::task::Poll::Ready(None),
-            std::task::Poll::Pending => std::task::Poll::Pending,
-        }
-    }
-}
-
->>>>>>> 174321f9
 impl CompactTxStreamer for GrpcClient {
     /// Return the height of the tip of the best chain.
     fn get_latest_block<'life0, 'async_trait>(
@@ -468,7 +308,6 @@
                         } else {
                             height
                         };
-<<<<<<< HEAD
                         println!("[TEST] Fetching block at height: {}.", height);
                         match get_block_from_node(
                             &zebrad_uri, 
@@ -476,10 +315,6 @@
                             Some("xxxxxx".to_string()),
                             Some("xxxxxx".to_string()),
                         ).await {
-=======
-                        // println!("[TEST] Fetching block at height: {}.", height);
-                        match get_block_from_node(&zebrad_uri, &height).await {
->>>>>>> 174321f9
                             Ok(block) => {
                                 if channel_tx.send(Ok(block)).await.is_err() {
                                     break;
