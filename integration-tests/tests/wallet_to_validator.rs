--- conflicted
+++ resolved
@@ -11,17 +11,6 @@
     use super::*;
 
     #[tokio::test]
-<<<<<<< HEAD
-    async fn connect_to_node_get_info() {
-        for validator in ["zebrad", "zcashd"] {
-            let mut test_manager = TestManager::launch(validator, None, None, true, true)
-                .await
-                .unwrap();
-            let clients = test_manager
-                .clients
-                .as_ref()
-                .expect("Clients are not initialized");
-=======
     async fn zcashd_connect_to_node_get_info() {
         connect_to_node_get_info("zcashd").await;
     }
@@ -32,14 +21,13 @@
     }
 
     async fn connect_to_node_get_info(validator: &str) {
-        let mut test_manager = TestManager::launch(validator, None, true, true)
-            .await
-            .unwrap();
-        let clients = test_manager
-            .clients
-            .as_ref()
-            .expect("Clients are not initialized");
->>>>>>> af01e1b5
+        let mut test_manager = TestManager::launch(validator, None, None, true, true)
+            .await
+            .unwrap();
+        let clients = test_manager
+            .clients
+            .as_ref()
+            .expect("Clients are not initialized");
 
         clients.faucet.do_info().await;
         clients.recipient.do_info().await;
@@ -48,21 +36,9 @@
     }
 
     #[tokio::test]
-<<<<<<< HEAD
-    async fn send_to_orchard() {
-        for validator in ["zcashd"] {
-            let mut test_manager = TestManager::launch(validator, None, None, true, true)
-                .await
-                .unwrap();
-            let clients = test_manager
-                .clients
-                .as_ref()
-                .expect("Clients are not initialized");
-=======
     async fn zcashd_send_to_orchard() {
         send_to_orchard("zcashd").await;
     }
->>>>>>> af01e1b5
 
     #[tokio::test]
     async fn zebrad_send_to_orchard() {
@@ -70,7 +46,7 @@
     }
 
     async fn send_to_orchard(validator: &str) {
-        let mut test_manager = TestManager::launch(validator, None, true, true)
+        let mut test_manager = TestManager::launch(validator, None, None, true, true)
             .await
             .unwrap();
         let clients = test_manager
@@ -115,21 +91,9 @@
     }
 
     #[tokio::test]
-<<<<<<< HEAD
-    async fn send_to_sapling() {
-        for validator in ["zcashd"] {
-            let mut test_manager = TestManager::launch(validator, None, None, true, true)
-                .await
-                .unwrap();
-            let clients = test_manager
-                .clients
-                .as_ref()
-                .expect("Clients are not initialized");
-=======
     async fn zcashd_send_to_sapling() {
         send_to_sapling("zcashd").await;
     }
->>>>>>> af01e1b5
 
     #[tokio::test]
     async fn zebrad_send_to_sapling() {
@@ -137,7 +101,7 @@
     }
 
     async fn send_to_sapling(validator: &str) {
-        let mut test_manager = TestManager::launch(validator, None, true, true)
+        let mut test_manager = TestManager::launch(validator, None, None, true, true)
             .await
             .unwrap();
         let clients = test_manager
@@ -182,21 +146,9 @@
     }
 
     #[tokio::test]
-<<<<<<< HEAD
-    async fn send_to_transparent() {
-        for validator in ["zcashd"] {
-            let mut test_manager = TestManager::launch(validator, None, None, true, true)
-                .await
-                .unwrap();
-            let clients = test_manager
-                .clients
-                .as_ref()
-                .expect("Clients are not initialized");
-=======
     async fn zcashd_send_to_transparent() {
         send_to_transparent("zcashd").await;
     }
->>>>>>> af01e1b5
 
     #[tokio::test]
     async fn zebrad_send_to_transparent() {
@@ -204,7 +156,7 @@
     }
 
     async fn send_to_transparent(validator: &str) {
-        let mut test_manager = TestManager::launch(validator, None, true, true)
+        let mut test_manager = TestManager::launch(validator, None, None, true, true)
             .await
             .unwrap();
         let clients = test_manager
@@ -250,21 +202,9 @@
     }
 
     #[tokio::test]
-<<<<<<< HEAD
-    async fn send_to_all() {
-        for validator in ["zcashd"] {
-            let mut test_manager = TestManager::launch(validator, None, None, true, true)
-                .await
-                .unwrap();
-            let clients = test_manager
-                .clients
-                .as_ref()
-                .expect("Clients are not initialized");
-=======
     async fn zcashd_send_to_all() {
         send_to_all("zcashd").await;
     }
->>>>>>> af01e1b5
 
     #[tokio::test]
     async fn zebrad_send_to_all() {
@@ -272,7 +212,7 @@
     }
 
     async fn send_to_all(validator: &str) {
-        let mut test_manager = TestManager::launch(validator, None, true, true)
+        let mut test_manager = TestManager::launch(validator, None, None, true, true)
             .await
             .unwrap();
         let clients = test_manager
@@ -364,21 +304,9 @@
     }
 
     #[tokio::test]
-<<<<<<< HEAD
-    async fn shield() {
-        for validator in ["zcashd"] {
-            let mut test_manager = TestManager::launch(validator, None, None, true, true)
-                .await
-                .unwrap();
-            let clients = test_manager
-                .clients
-                .as_ref()
-                .expect("Clients are not initialized");
-=======
     async fn zcashd_shield() {
         shield("zcashd").await;
     }
->>>>>>> af01e1b5
 
     #[tokio::test]
     async fn zebrad_shield() {
@@ -386,7 +314,7 @@
     }
 
     async fn shield(validator: &str) {
-        let mut test_manager = TestManager::launch(validator, None, true, true)
+        let mut test_manager = TestManager::launch(validator, None, None, true, true)
             .await
             .unwrap();
         let clients = test_manager
@@ -446,21 +374,9 @@
     }
 
     #[tokio::test]
-<<<<<<< HEAD
-    async fn sync_full_batch() {
-        for validator in ["zcashd"] {
-            let mut test_manager = TestManager::launch(validator, None, None, true, true)
-                .await
-                .unwrap();
-            let clients = test_manager
-                .clients
-                .as_ref()
-                .expect("Clients are not initialized");
-=======
     async fn zcashd_monitor_unverified_mempool() {
         monitor_unverified_mempool("zcashd").await;
     }
->>>>>>> af01e1b5
 
     #[tokio::test]
     async fn zebrad_monitor_unverified_mempool() {
@@ -468,7 +384,7 @@
     }
 
     async fn monitor_unverified_mempool(validator: &str) {
-        let mut test_manager = TestManager::launch(validator, None, true, true)
+        let mut test_manager = TestManager::launch(validator, None, None, true, true)
             .await
             .unwrap();
         let clients = test_manager
@@ -477,22 +393,8 @@
             .expect("Clients are not initialized");
         let recipient_client = Arc::new(clients.recipient);
 
-<<<<<<< HEAD
-    #[tokio::test]
-    async fn monitor_unverified_mempool() {
-        for validator in ["zcashd"] {
-            let mut test_manager = TestManager::launch(validator, None, None, true, true)
-                .await
-                .unwrap();
-            let clients = test_manager
-                .clients
-                .take()
-                .expect("Clients are not initialized");
-            let recipient_client = Arc::new(clients.recipient);
-=======
-        test_manager.local_net.generate_blocks(1).await.unwrap();
-        clients.faucet.do_sync(true).await.unwrap();
->>>>>>> af01e1b5
+        test_manager.local_net.generate_blocks(1).await.unwrap();
+        clients.faucet.do_sync(true).await.unwrap();
 
         if validator == "zebrad" {
             test_manager.local_net.generate_blocks(100).await.unwrap();
